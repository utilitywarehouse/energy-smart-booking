//go:generate mockgen -source=grpc.go -destination ./mocks/grpc_mocks.go

package api_test

<<<<<<< HEAD
// import (
// 	"context"
// 	"errors"
// 	"fmt"
// 	"testing"
// 	"time"

// 	"github.com/golang/mock/gomock"
// 	"github.com/google/go-cmp/cmp"
// 	"github.com/google/go-cmp/cmp/cmpopts"
// 	"github.com/stretchr/testify/assert"
// 	contract "github.com/utilitywarehouse/energy-contracts/pkg/generated/third_party/lowribeck/v1"
// 	"github.com/utilitywarehouse/energy-smart-booking/cmd/lowribeck-api/internal/api"
// 	mocks "github.com/utilitywarehouse/energy-smart-booking/cmd/lowribeck-api/internal/api/mocks"
// 	"github.com/utilitywarehouse/energy-smart-booking/cmd/lowribeck-api/internal/lowribeck"
// 	"github.com/utilitywarehouse/energy-smart-booking/cmd/lowribeck-api/internal/mapper"
// 	"github.com/utilitywarehouse/energy-smart-booking/internal/auth"
// 	"google.golang.org/genproto/googleapis/type/date"
// 	"google.golang.org/grpc/codes"
// 	"google.golang.org/grpc/status"
// 	"google.golang.org/protobuf/testing/protocmp"
// )

// var oops = errors.New("oops")

// func Test_GetAvailableSlots(t *testing.T) {
// 	now := time.Now().UTC().Format("02/01/2006 15:04:05")

// 	testCases := []struct {
// 		desc          string
// 		req           *lowribeck.GetCalendarAvailabilityRequest
// 		clientResp    *lowribeck.GetCalendarAvailabilityResponse
// 		clientErr     error
// 		expected      *contract.GetAvailableSlotsResponse
// 		expectedError error
// 		setup         func(context.Context, *mocks.MockAuth)
// 	}{
// 		{
// 			desc: "Valid",
// 			req: &lowribeck.GetCalendarAvailabilityRequest{
// 				PostCode:    "postcode",
// 				ReferenceID: "reference",
// 				CreatedDate: now,
// 			},
// 			clientResp: &lowribeck.GetCalendarAvailabilityResponse{
// 				CalendarAvailabilityResult: []lowribeck.AvailabilitySlot{
// 					{
// 						AppointmentDate: "01/12/2023",
// 						AppointmentTime: "10:00-12:00",
// 					},
// 				},
// 			},
// 			expected: &contract.GetAvailableSlotsResponse{
// 				Slots: []*contract.BookingSlot{
// 					{
// 						Date: &date.Date{
// 							Year:  2023,
// 							Month: 10,
// 							Day:   1,
// 						},
// 						StartTime: 10,
// 						EndTime:   12,
// 					},
// 				},
// 			},
// 			setup: func(ctx context.Context, mAuth *mocks.MockAuth) {
// 				mAuth.EXPECT().Authorize(ctx,
// 					&auth.PolicyParams{
// 						Action:     "get",
// 						Resource:   "uw.energy-smart.v1.lowribeck-wrapper",
// 						ResourceID: "lowribeck-api",
// 					}).Return(true, nil)
// 			},
// 		},
// 		{
// 			desc:          "Invalid postcode",
// 			clientErr:     mapper.NewInvalidRequestError(mapper.InvalidPostcode),
// 			expectedError: status.Error(codes.InvalidArgument, "error making get available slots request: invalid request [postcode]"),
// 			setup: func(ctx context.Context, mAuth *mocks.MockAuth) {
// 				mAuth.EXPECT().Authorize(ctx,
// 					&auth.PolicyParams{
// 						Action:     "get",
// 						Resource:   "uw.energy-smart.v1.lowribeck-wrapper",
// 						ResourceID: "lowribeck-api",
// 					}).Return(true, nil)
// 			},
// 		},
// 		{
// 			desc:          "Invalid reference",
// 			clientErr:     mapper.NewInvalidRequestError(mapper.InvalidReference),
// 			expectedError: status.Error(codes.InvalidArgument, "error making get available slots request: invalid request [reference]"),
// 			setup: func(ctx context.Context, mAuth *mocks.MockAuth) {
// 				mAuth.EXPECT().Authorize(ctx,
// 					&auth.PolicyParams{
// 						Action:     "get",
// 						Resource:   "uw.energy-smart.v1.lowribeck-wrapper",
// 						ResourceID: "lowribeck-api",
// 					}).Return(true, nil)
// 			},
// 		},
// 		{
// 			desc:          "Appointment not found",
// 			clientErr:     mapper.ErrAppointmentNotFound,
// 			expectedError: status.Error(codes.NotFound, "error making get available slots request: no appointments found"),
// 			setup: func(ctx context.Context, mAuth *mocks.MockAuth) {
// 				mAuth.EXPECT().Authorize(ctx,
// 					&auth.PolicyParams{
// 						Action:     "get",
// 						Resource:   "uw.energy-smart.v1.lowribeck-wrapper",
// 						ResourceID: "lowribeck-api",
// 					}).Return(true, nil)
// 			},
// 		},
// 		{
// 			desc:          "Appointment out of range",
// 			clientErr:     mapper.ErrAppointmentOutOfRange,
// 			expectedError: status.Error(codes.OutOfRange, "error making get available slots request: appointment out of range"),
// 			setup: func(ctx context.Context, mAuth *mocks.MockAuth) {
// 				mAuth.EXPECT().Authorize(ctx,
// 					&auth.PolicyParams{
// 						Action:     "get",
// 						Resource:   "uw.energy-smart.v1.lowribeck-wrapper",
// 						ResourceID: "lowribeck-api",
// 					}).Return(true, nil)
// 			},
// 		},
// 		{
// 			desc:          "Unknown bad parameter",
// 			clientErr:     mapper.ErrInvalidRequest,
// 			expectedError: status.Error(codes.InvalidArgument, "error making get available slots request: invalid request"),
// 			setup: func(ctx context.Context, mAuth *mocks.MockAuth) {
// 				mAuth.EXPECT().Authorize(ctx,
// 					&auth.PolicyParams{
// 						Action:     "get",
// 						Resource:   "uw.energy-smart.v1.lowribeck-wrapper",
// 						ResourceID: "lowribeck-api",
// 					}).Return(true, nil)
// 			},
// 		},
// 		{
// 			desc:          "Unknown error",
// 			clientErr:     fmt.Errorf("unknown"),
// 			expectedError: status.Error(codes.Internal, "error making get available slots request: unknown"),
// 			setup: func(ctx context.Context, mAuth *mocks.MockAuth) {
// 				mAuth.EXPECT().Authorize(ctx,
// 					&auth.PolicyParams{
// 						Action:     "get",
// 						Resource:   "uw.energy-smart.v1.lowribeck-wrapper",
// 						ResourceID: "lowribeck-api",
// 					}).Return(true, nil)
// 			},
// 		},
// 	}

// 	assert := assert.New(t)
// 	ctrl := gomock.NewController(t)
// 	ctx := context.Background()
// 	defer ctrl.Finish()

// 	client := mocks.NewMockClient(ctrl)
// 	mAuth := mocks.NewMockAuth(ctrl)
// 	mapper := &fakeMapper{}

// 	myAPIHandler := api.New(client, mapper, mAuth)

// 	for _, tc := range testCases {
// 		t.Run(tc.desc, func(t *testing.T) {
// 			mapper.availabilityRequest = tc.req
// 			mapper.availabilityResponse = tc.expected

// 			tc.setup(ctx, mAuth)

// 			client.EXPECT().GetCalendarAvailability(ctx, tc.req).Return(tc.clientResp, tc.clientErr)

// 			result, err := myAPIHandler.GetAvailableSlots(ctx, &contract.GetAvailableSlotsRequest{
// 				Postcode:  "postcode",
// 				Reference: "reference",
// 			})

// 			if tc.expectedError == nil {
// 				assert.NoError(err, tc.desc)
// 				diff := cmp.Diff(tc.expected, result, protocmp.Transform(), cmpopts.IgnoreUnexported())
// 				assert.Empty(diff, tc.desc)
// 			} else {
// 				assert.EqualError(err, tc.expectedError.Error(), tc.desc)
// 			}
// 		})
// 	}
// }

// func Test_GetAvailableSlots_Unauthorised(t *testing.T) {

// 	testCases := []struct {
// 		desc          string
// 		expectedError error
// 		setup         func(context.Context, *mocks.MockAuth)
// 	}{
// 		{
// 			desc:          "Unauthorised",
// 			expectedError: status.Errorf(codes.Unauthenticated, "user does not have access to this action, %s", api.ErrUserUnauthorised),
// 			setup: func(ctx context.Context, mAuth *mocks.MockAuth) {
// 				mAuth.EXPECT().Authorize(ctx,
// 					&auth.PolicyParams{
// 						Action:     "get",
// 						Resource:   "uw.energy-smart.v1.lowribeck-wrapper",
// 						ResourceID: "lowribeck-api",
// 					}).Return(false, nil)
// 			},
// 		},
// 		{
// 			desc:          "Internal error",
// 			expectedError: status.Errorf(codes.Internal, "failed to validate credentials"),
// 			setup: func(ctx context.Context, mAuth *mocks.MockAuth) {
// 				mAuth.EXPECT().Authorize(ctx,
// 					&auth.PolicyParams{
// 						Action:     "get",
// 						Resource:   "uw.energy-smart.v1.lowribeck-wrapper",
// 						ResourceID: "lowribeck-api",
// 					}).Return(false, oops)
// 			},
// 		},
// 	}

// 	assert := assert.New(t)
// 	ctrl := gomock.NewController(t)
// 	ctx := context.Background()
// 	defer ctrl.Finish()

// 	client := mocks.NewMockClient(ctrl)
// 	mAuth := mocks.NewMockAuth(ctrl)
// 	mapper := &fakeMapper{}

// 	myAPIHandler := api.New(client, mapper, mAuth)

// 	for _, tc := range testCases {
// 		t.Run(tc.desc, func(t *testing.T) {

// 			tc.setup(ctx, mAuth)

// 			_, err := myAPIHandler.GetAvailableSlots(ctx, &contract.GetAvailableSlotsRequest{
// 				Postcode:  "postcode",
// 				Reference: "reference",
// 			})

// 			assert.EqualError(err, tc.expectedError.Error(), tc.desc)
// 		})
// 	}
// }

// func Test_CreateBooking(t *testing.T) {
// 	now := time.Now().UTC().Format("02/01/2006 15:04:05")

// 	testCases := []struct {
// 		desc          string
// 		req           *lowribeck.CreateBookingRequest
// 		clientResp    *lowribeck.CreateBookingResponse
// 		clientErr     error
// 		expected      *contract.CreateBookingResponse
// 		expectedError error
// 		setup         func(context.Context, *mocks.MockAuth)
// 	}{
// 		{
// 			desc: "Valid",
// 			req: &lowribeck.CreateBookingRequest{
// 				PostCode:    "postcode",
// 				ReferenceID: "reference",
// 				CreatedDate: now,
// 			},
// 			clientResp: &lowribeck.CreateBookingResponse{
// 				ResponseCode: "B01",
// 			},
// 			expected: &contract.CreateBookingResponse{
// 				Success: true,
// 			},
// 			setup: func(ctx context.Context, mAuth *mocks.MockAuth) {
// 				mAuth.EXPECT().Authorize(ctx,
// 					&auth.PolicyParams{
// 						Action:     "create",
// 						Resource:   "uw.energy-smart.v1.lowribeck-wrapper",
// 						ResourceID: "lowribeck-api",
// 					}).Return(true, nil)
// 			},
// 		},
// 		{
// 			desc:          "Invalid postcode",
// 			clientErr:     mapper.NewInvalidRequestError(mapper.InvalidPostcode),
// 			expectedError: status.Error(codes.InvalidArgument, "error making booking request: invalid request [postcode]"),
// 			setup: func(ctx context.Context, mAuth *mocks.MockAuth) {
// 				mAuth.EXPECT().Authorize(ctx,
// 					&auth.PolicyParams{
// 						Action:     "create",
// 						Resource:   "uw.energy-smart.v1.lowribeck-wrapper",
// 						ResourceID: "lowribeck-api",
// 					}).Return(true, nil)
// 			},
// 		},
// 		{
// 			desc:          "Invalid reference",
// 			clientErr:     mapper.NewInvalidRequestError(mapper.InvalidReference),
// 			expectedError: status.Error(codes.InvalidArgument, "error making booking request: invalid request [reference]"),
// 			setup: func(ctx context.Context, mAuth *mocks.MockAuth) {
// 				mAuth.EXPECT().Authorize(ctx,
// 					&auth.PolicyParams{
// 						Action:     "create",
// 						Resource:   "uw.energy-smart.v1.lowribeck-wrapper",
// 						ResourceID: "lowribeck-api",
// 					}).Return(true, nil)
// 			},
// 		},
// 		{
// 			desc:          "Invalid site",
// 			clientErr:     mapper.NewInvalidRequestError(mapper.InvalidSite),
// 			expectedError: status.Error(codes.InvalidArgument, "error making booking request: invalid request [site]"),
// 			setup: func(ctx context.Context, mAuth *mocks.MockAuth) {
// 				mAuth.EXPECT().Authorize(ctx,
// 					&auth.PolicyParams{
// 						Action:     "create",
// 						Resource:   "uw.energy-smart.v1.lowribeck-wrapper",
// 						ResourceID: "lowribeck-api",
// 					}).Return(true, nil)
// 			},
// 		},
// 		{
// 			desc:          "Appointment not found",
// 			clientErr:     mapper.ErrAppointmentNotFound,
// 			expectedError: status.Error(codes.NotFound, "error making booking request: no appointments found"),
// 			setup: func(ctx context.Context, mAuth *mocks.MockAuth) {
// 				mAuth.EXPECT().Authorize(ctx,
// 					&auth.PolicyParams{
// 						Action:     "create",
// 						Resource:   "uw.energy-smart.v1.lowribeck-wrapper",
// 						ResourceID: "lowribeck-api",
// 					}).Return(true, nil)
// 			},
// 		},
// 		{
// 			desc:          "Appointment out of range",
// 			clientErr:     mapper.ErrAppointmentOutOfRange,
// 			expectedError: status.Error(codes.OutOfRange, "error making booking request: appointment out of range"),
// 			setup: func(ctx context.Context, mAuth *mocks.MockAuth) {
// 				mAuth.EXPECT().Authorize(ctx,
// 					&auth.PolicyParams{
// 						Action:     "create",
// 						Resource:   "uw.energy-smart.v1.lowribeck-wrapper",
// 						ResourceID: "lowribeck-api",
// 					}).Return(true, nil)
// 			},
// 		},
// 		{
// 			desc:          "Appointment already exists",
// 			clientErr:     mapper.ErrAppointmentAlreadyExists,
// 			expectedError: status.Error(codes.AlreadyExists, "error making booking request: appointment already exists"),
// 			setup: func(ctx context.Context, mAuth *mocks.MockAuth) {
// 				mAuth.EXPECT().Authorize(ctx,
// 					&auth.PolicyParams{
// 						Action:     "create",
// 						Resource:   "uw.energy-smart.v1.lowribeck-wrapper",
// 						ResourceID: "lowribeck-api",
// 					}).Return(true, nil)
// 			},
// 		},
// 		{
// 			desc:          "Unknown bad parameter",
// 			clientErr:     mapper.ErrInvalidRequest,
// 			expectedError: status.Error(codes.InvalidArgument, "error making booking request: invalid request"),
// 			setup: func(ctx context.Context, mAuth *mocks.MockAuth) {
// 				mAuth.EXPECT().Authorize(ctx,
// 					&auth.PolicyParams{
// 						Action:     "create",
// 						Resource:   "uw.energy-smart.v1.lowribeck-wrapper",
// 						ResourceID: "lowribeck-api",
// 					}).Return(true, nil)
// 			},
// 		},
// 		{
// 			desc:          "Unknown error",
// 			clientErr:     fmt.Errorf("unknown"),
// 			expectedError: status.Error(codes.Internal, "error making booking request: unknown"),
// 			setup: func(ctx context.Context, mAuth *mocks.MockAuth) {
// 				mAuth.EXPECT().Authorize(ctx,
// 					&auth.PolicyParams{
// 						Action:     "create",
// 						Resource:   "uw.energy-smart.v1.lowribeck-wrapper",
// 						ResourceID: "lowribeck-api",
// 					}).Return(true, nil)
// 			},
// 		},
// 	}

// 	assert := assert.New(t)
// 	ctrl := gomock.NewController(t)
// 	ctx := context.Background()
// 	defer ctrl.Finish()

// 	client := mocks.NewMockClient(ctrl)
// 	mAuth := mocks.NewMockAuth(ctrl)
// 	mapper := &fakeMapper{}

// 	myAPIHandler := api.New(client, mapper, mAuth)

// 	for _, tc := range testCases {
// 		t.Run(tc.desc, func(t *testing.T) {
// 			mapper.bookingRequest = tc.req
// 			mapper.booking = tc.expected

// 			tc.setup(ctx, mAuth)

// 			client.EXPECT().CreateBooking(ctx, tc.req).Return(tc.clientResp, tc.clientErr)

// 			result, err := myAPIHandler.CreateBooking(ctx, &contract.CreateBookingRequest{
// 				Postcode:  "postcode",
// 				Reference: "reference",
// 			})

// 			if tc.expectedError == nil {
// 				assert.NoError(err, tc.desc)
// 				diff := cmp.Diff(tc.expected, result, protocmp.Transform(), cmpopts.IgnoreUnexported())
// 				assert.Empty(diff, tc.desc)
// 			} else {
// 				assert.EqualError(err, tc.expectedError.Error(), tc.desc)
// 			}
// 		})
// 	}
// }

// func Test_CreateBooking_Unauthorised(t *testing.T) {

// 	testCases := []struct {
// 		desc          string
// 		expectedError error
// 		setup         func(context.Context, *mocks.MockAuth)
// 	}{
// 		{
// 			desc:          "Unauthorised",
// 			expectedError: status.Errorf(codes.Unauthenticated, "user does not have access to this action, %s", api.ErrUserUnauthorised),
// 			setup: func(ctx context.Context, mAuth *mocks.MockAuth) {
// 				mAuth.EXPECT().Authorize(ctx,
// 					&auth.PolicyParams{
// 						Action:     "create",
// 						Resource:   "uw.energy-smart.v1.lowribeck-wrapper",
// 						ResourceID: "lowribeck-api",
// 					}).Return(false, nil)
// 			},
// 		},
// 		{
// 			desc:          "Internal error",
// 			expectedError: status.Error(codes.Internal, "failed to validate credentials"),
// 			setup: func(ctx context.Context, mAuth *mocks.MockAuth) {
// 				mAuth.EXPECT().Authorize(ctx,
// 					&auth.PolicyParams{
// 						Action:     "create",
// 						Resource:   "uw.energy-smart.v1.lowribeck-wrapper",
// 						ResourceID: "lowribeck-api",
// 					}).Return(false, oops)
// 			},
// 		},
// 	}

// 	assert := assert.New(t)
// 	ctrl := gomock.NewController(t)
// 	ctx := context.Background()
// 	defer ctrl.Finish()

// 	client := mocks.NewMockClient(ctrl)
// 	mAuth := mocks.NewMockAuth(ctrl)
// 	mapper := &fakeMapper{}

// 	myAPIHandler := api.New(client, mapper, mAuth)

// 	for _, tc := range testCases {
// 		t.Run(tc.desc, func(t *testing.T) {
// 			tc.setup(ctx, mAuth)

// 			_, err := myAPIHandler.CreateBooking(ctx, &contract.CreateBookingRequest{
// 				Postcode:  "postcode",
// 				Reference: "reference",
// 			})

// 			assert.EqualError(err, tc.expectedError.Error(), tc.desc)
// 		})
// 	}
// }

// type fakeMapper struct {
// 	availabilityRequest  *lowribeck.GetCalendarAvailabilityRequest
// 	availabilityResponse *contract.GetAvailableSlotsResponse
// 	bookingRequest       *lowribeck.CreateBookingRequest
// 	booking              *contract.CreateBookingResponse
// }

// func (f *fakeMapper) AvailabilityRequest(_ uint32, req *contract.GetAvailableSlotsRequest) *lowribeck.GetCalendarAvailabilityRequest {
// 	return f.availabilityRequest
// }

// func (f *fakeMapper) AvailableSlotsResponse(resp *lowribeck.GetCalendarAvailabilityResponse) (*contract.GetAvailableSlotsResponse, error) {
// 	return f.availabilityResponse, nil
// }
// func (f *fakeMapper) BookingRequest(_ uint32, resp *contract.CreateBookingRequest) (*lowribeck.CreateBookingRequest, error) {
// 	return f.bookingRequest, nil
// }
// func (f *fakeMapper) BookingResponse(resp *lowribeck.CreateBookingResponse) (*contract.CreateBookingResponse, error) {
// 	return f.booking, nil
// }
=======
import (
	"context"
	"errors"
	"fmt"
	"testing"
	"time"

	"github.com/golang/mock/gomock"
	"github.com/google/go-cmp/cmp"
	"github.com/google/go-cmp/cmp/cmpopts"
	"github.com/stretchr/testify/assert"
	contract "github.com/utilitywarehouse/energy-contracts/pkg/generated/third_party/lowribeck/v1"
	"github.com/utilitywarehouse/energy-smart-booking/cmd/lowribeck-api/internal/api"
	mocks "github.com/utilitywarehouse/energy-smart-booking/cmd/lowribeck-api/internal/api/mocks"
	"github.com/utilitywarehouse/energy-smart-booking/cmd/lowribeck-api/internal/lowribeck"
	"github.com/utilitywarehouse/energy-smart-booking/cmd/lowribeck-api/internal/mapper"
	"github.com/utilitywarehouse/energy-smart-booking/internal/auth"
	"google.golang.org/genproto/googleapis/type/date"
	"google.golang.org/grpc/codes"
	"google.golang.org/grpc/status"
	"google.golang.org/protobuf/testing/protocmp"
)

var errOops = errors.New("oops")

func Test_GetAvailableSlots(t *testing.T) {
	now := time.Now().UTC().Format("02/01/2006 15:04:05")

	testCases := []struct {
		desc          string
		req           *lowribeck.GetCalendarAvailabilityRequest
		clientResp    *lowribeck.GetCalendarAvailabilityResponse
		mapperErr     error
		expected      *contract.GetAvailableSlotsResponse
		expectedError error
		setup         func(context.Context, *mocks.MockAuth)
	}{
		{
			desc: "Valid",
			req: &lowribeck.GetCalendarAvailabilityRequest{
				PostCode:    "postcode",
				ReferenceID: "reference",
				CreatedDate: now,
			},
			clientResp: &lowribeck.GetCalendarAvailabilityResponse{
				CalendarAvailabilityResult: []lowribeck.AvailabilitySlot{
					{
						AppointmentDate: "01/12/2023",
						AppointmentTime: "10:00-12:00",
					},
				},
			},
			expected: &contract.GetAvailableSlotsResponse{
				Slots: []*contract.BookingSlot{
					{
						Date: &date.Date{
							Year:  2023,
							Month: 10,
							Day:   1,
						},
						StartTime: 10,
						EndTime:   12,
					},
				},
			},
			setup: func(ctx context.Context, mAuth *mocks.MockAuth) {
				mAuth.EXPECT().Authorize(ctx,
					&auth.PolicyParams{
						Action:     "get",
						Resource:   "uw.energy-smart.v1.lowribeck-wrapper",
						ResourceID: "lowribeck-api",
					}).Return(true, nil)
			},
		},
		{
			desc:          "Invalid postcode",
			mapperErr:     mapper.NewInvalidRequestError(mapper.InvalidPostcode),
			expectedError: status.Error(codes.InvalidArgument, "error making get available slots request: invalid request [postcode]"),
			setup: func(ctx context.Context, mAuth *mocks.MockAuth) {
				mAuth.EXPECT().Authorize(ctx,
					&auth.PolicyParams{
						Action:     "get",
						Resource:   "uw.energy-smart.v1.lowribeck-wrapper",
						ResourceID: "lowribeck-api",
					}).Return(true, nil)
			},
		},
		{
			desc:          "Invalid reference",
			mapperErr:     mapper.NewInvalidRequestError(mapper.InvalidReference),
			expectedError: status.Error(codes.InvalidArgument, "error making get available slots request: invalid request [reference]"),
			setup: func(ctx context.Context, mAuth *mocks.MockAuth) {
				mAuth.EXPECT().Authorize(ctx,
					&auth.PolicyParams{
						Action:     "get",
						Resource:   "uw.energy-smart.v1.lowribeck-wrapper",
						ResourceID: "lowribeck-api",
					}).Return(true, nil)
			},
		},
		{
			desc:          "Appointment not found",
			mapperErr:     mapper.ErrAppointmentNotFound,
			expectedError: status.Error(codes.NotFound, "error making get available slots request: no appointments found"),
			setup: func(ctx context.Context, mAuth *mocks.MockAuth) {
				mAuth.EXPECT().Authorize(ctx,
					&auth.PolicyParams{
						Action:     "get",
						Resource:   "uw.energy-smart.v1.lowribeck-wrapper",
						ResourceID: "lowribeck-api",
					}).Return(true, nil)
			},
		},
		{
			desc:          "Appointment out of range",
			mapperErr:     mapper.ErrAppointmentOutOfRange,
			expectedError: status.Error(codes.OutOfRange, "error making get available slots request: appointment out of range"),
			setup: func(ctx context.Context, mAuth *mocks.MockAuth) {
				mAuth.EXPECT().Authorize(ctx,
					&auth.PolicyParams{
						Action:     "get",
						Resource:   "uw.energy-smart.v1.lowribeck-wrapper",
						ResourceID: "lowribeck-api",
					}).Return(true, nil)
			},
		},
		{
			desc:          "Unknown bad parameter",
			mapperErr:     mapper.ErrInvalidRequest,
			expectedError: status.Error(codes.InvalidArgument, "error making get available slots request: invalid request"),
			setup: func(ctx context.Context, mAuth *mocks.MockAuth) {
				mAuth.EXPECT().Authorize(ctx,
					&auth.PolicyParams{
						Action:     "get",
						Resource:   "uw.energy-smart.v1.lowribeck-wrapper",
						ResourceID: "lowribeck-api",
					}).Return(true, nil)
			},
		},
		{
			desc:          "Unknown error",
			mapperErr:     fmt.Errorf("unknown"),
			expectedError: status.Error(codes.Internal, "error making get available slots request: unknown"),
			setup: func(ctx context.Context, mAuth *mocks.MockAuth) {
				mAuth.EXPECT().Authorize(ctx,
					&auth.PolicyParams{
						Action:     "get",
						Resource:   "uw.energy-smart.v1.lowribeck-wrapper",
						ResourceID: "lowribeck-api",
					}).Return(true, nil)
			},
		},
	}

	assert := assert.New(t)
	ctrl := gomock.NewController(t)
	ctx := context.Background()
	defer ctrl.Finish()

	client := mocks.NewMockClient(ctrl)
	mAuth := mocks.NewMockAuth(ctrl)
	mapper := &fakeMapper{}

	myAPIHandler := api.New(client, mapper, mAuth)

	for _, tc := range testCases {
		t.Run(tc.desc, func(t *testing.T) {
			mapper.availabilityRequest = tc.req
			mapper.availabilityResponse = tc.expected
			mapper.availabilityError = tc.mapperErr

			tc.setup(ctx, mAuth)

			client.EXPECT().GetCalendarAvailability(ctx, tc.req).Return(tc.clientResp, nil)

			result, err := myAPIHandler.GetAvailableSlots(ctx, &contract.GetAvailableSlotsRequest{
				Postcode:  "postcode",
				Reference: "reference",
			})

			if tc.expectedError == nil {
				assert.NoError(err, tc.desc)
				diff := cmp.Diff(tc.expected, result, protocmp.Transform(), cmpopts.IgnoreUnexported())
				assert.Empty(diff, tc.desc)
			} else {
				assert.EqualError(err, tc.expectedError.Error(), tc.desc)
			}
		})
	}
}

func Test_GetAvailableSlots_Unauthorised(t *testing.T) {

	testCases := []struct {
		desc          string
		expectedError error
		setup         func(context.Context, *mocks.MockAuth)
	}{
		{
			desc:          "Unauthorised",
			expectedError: status.Errorf(codes.Unauthenticated, "user does not have access to this action, %s", api.ErrUserUnauthorised),
			setup: func(ctx context.Context, mAuth *mocks.MockAuth) {
				mAuth.EXPECT().Authorize(ctx,
					&auth.PolicyParams{
						Action:     "get",
						Resource:   "uw.energy-smart.v1.lowribeck-wrapper",
						ResourceID: "lowribeck-api",
					}).Return(false, nil)
			},
		},
		{
			desc:          "Internal error",
			expectedError: status.Errorf(codes.Internal, "failed to validate credentials"),
			setup: func(ctx context.Context, mAuth *mocks.MockAuth) {
				mAuth.EXPECT().Authorize(ctx,
					&auth.PolicyParams{
						Action:     "get",
						Resource:   "uw.energy-smart.v1.lowribeck-wrapper",
						ResourceID: "lowribeck-api",
					}).Return(false, errOops)
			},
		},
	}

	assert := assert.New(t)
	ctrl := gomock.NewController(t)
	ctx := context.Background()
	defer ctrl.Finish()

	client := mocks.NewMockClient(ctrl)
	mAuth := mocks.NewMockAuth(ctrl)
	mapper := &fakeMapper{}

	myAPIHandler := api.New(client, mapper, mAuth)

	for _, tc := range testCases {
		t.Run(tc.desc, func(t *testing.T) {

			tc.setup(ctx, mAuth)

			_, err := myAPIHandler.GetAvailableSlots(ctx, &contract.GetAvailableSlotsRequest{
				Postcode:  "postcode",
				Reference: "reference",
			})

			assert.EqualError(err, tc.expectedError.Error(), tc.desc)
		})
	}
}

func Test_CreateBooking(t *testing.T) {
	now := time.Now().UTC().Format("02/01/2006 15:04:05")

	testCases := []struct {
		desc          string
		req           *lowribeck.CreateBookingRequest
		clientResp    *lowribeck.CreateBookingResponse
		mapperErr     error
		expected      *contract.CreateBookingResponse
		expectedError error
		setup         func(context.Context, *mocks.MockAuth)
	}{
		{
			desc: "Valid",
			req: &lowribeck.CreateBookingRequest{
				PostCode:    "postcode",
				ReferenceID: "reference",
				CreatedDate: now,
			},
			clientResp: &lowribeck.CreateBookingResponse{
				ResponseCode: "B01",
			},
			expected: &contract.CreateBookingResponse{
				Success: true,
			},
			setup: func(ctx context.Context, mAuth *mocks.MockAuth) {
				mAuth.EXPECT().Authorize(ctx,
					&auth.PolicyParams{
						Action:     "create",
						Resource:   "uw.energy-smart.v1.lowribeck-wrapper",
						ResourceID: "lowribeck-api",
					}).Return(true, nil)
			},
		},
		{
			desc:          "Invalid postcode",
			mapperErr:     mapper.NewInvalidRequestError(mapper.InvalidPostcode),
			expectedError: status.Error(codes.InvalidArgument, "error making booking request: invalid request [postcode]"),
			setup: func(ctx context.Context, mAuth *mocks.MockAuth) {
				mAuth.EXPECT().Authorize(ctx,
					&auth.PolicyParams{
						Action:     "create",
						Resource:   "uw.energy-smart.v1.lowribeck-wrapper",
						ResourceID: "lowribeck-api",
					}).Return(true, nil)
			},
		},
		{
			desc:          "Invalid reference",
			mapperErr:     mapper.NewInvalidRequestError(mapper.InvalidReference),
			expectedError: status.Error(codes.InvalidArgument, "error making booking request: invalid request [reference]"),
			setup: func(ctx context.Context, mAuth *mocks.MockAuth) {
				mAuth.EXPECT().Authorize(ctx,
					&auth.PolicyParams{
						Action:     "create",
						Resource:   "uw.energy-smart.v1.lowribeck-wrapper",
						ResourceID: "lowribeck-api",
					}).Return(true, nil)
			},
		},
		{
			desc:          "Invalid site",
			mapperErr:     mapper.NewInvalidRequestError(mapper.InvalidSite),
			expectedError: status.Error(codes.InvalidArgument, "error making booking request: invalid request [site]"),
			setup: func(ctx context.Context, mAuth *mocks.MockAuth) {
				mAuth.EXPECT().Authorize(ctx,
					&auth.PolicyParams{
						Action:     "create",
						Resource:   "uw.energy-smart.v1.lowribeck-wrapper",
						ResourceID: "lowribeck-api",
					}).Return(true, nil)
			},
		},
		{
			desc:          "Appointment not found",
			mapperErr:     mapper.ErrAppointmentNotFound,
			expectedError: status.Error(codes.NotFound, "error making booking request: no appointments found"),
			setup: func(ctx context.Context, mAuth *mocks.MockAuth) {
				mAuth.EXPECT().Authorize(ctx,
					&auth.PolicyParams{
						Action:     "create",
						Resource:   "uw.energy-smart.v1.lowribeck-wrapper",
						ResourceID: "lowribeck-api",
					}).Return(true, nil)
			},
		},
		{
			desc:          "Appointment out of range",
			mapperErr:     mapper.ErrAppointmentOutOfRange,
			expectedError: status.Error(codes.OutOfRange, "error making booking request: appointment out of range"),
			setup: func(ctx context.Context, mAuth *mocks.MockAuth) {
				mAuth.EXPECT().Authorize(ctx,
					&auth.PolicyParams{
						Action:     "create",
						Resource:   "uw.energy-smart.v1.lowribeck-wrapper",
						ResourceID: "lowribeck-api",
					}).Return(true, nil)
			},
		},
		{
			desc:          "Appointment already exists",
			mapperErr:     mapper.ErrAppointmentAlreadyExists,
			expectedError: status.Error(codes.AlreadyExists, "error making booking request: appointment already exists"),
			setup: func(ctx context.Context, mAuth *mocks.MockAuth) {
				mAuth.EXPECT().Authorize(ctx,
					&auth.PolicyParams{
						Action:     "create",
						Resource:   "uw.energy-smart.v1.lowribeck-wrapper",
						ResourceID: "lowribeck-api",
					}).Return(true, nil)
			},
		},
		{
			desc:          "Unknown bad parameter",
			mapperErr:     mapper.ErrInvalidRequest,
			expectedError: status.Error(codes.InvalidArgument, "error making booking request: invalid request"),
			setup: func(ctx context.Context, mAuth *mocks.MockAuth) {
				mAuth.EXPECT().Authorize(ctx,
					&auth.PolicyParams{
						Action:     "create",
						Resource:   "uw.energy-smart.v1.lowribeck-wrapper",
						ResourceID: "lowribeck-api",
					}).Return(true, nil)
			},
		},
		{
			desc:          "Unknown error",
			mapperErr:     fmt.Errorf("unknown"),
			expectedError: status.Error(codes.Internal, "error making booking request: unknown"),
			setup: func(ctx context.Context, mAuth *mocks.MockAuth) {
				mAuth.EXPECT().Authorize(ctx,
					&auth.PolicyParams{
						Action:     "create",
						Resource:   "uw.energy-smart.v1.lowribeck-wrapper",
						ResourceID: "lowribeck-api",
					}).Return(true, nil)
			},
		},
	}

	assert := assert.New(t)
	ctrl := gomock.NewController(t)
	ctx := context.Background()
	defer ctrl.Finish()

	client := mocks.NewMockClient(ctrl)
	mAuth := mocks.NewMockAuth(ctrl)
	mapper := &fakeMapper{}

	myAPIHandler := api.New(client, mapper, mAuth)

	for _, tc := range testCases {
		t.Run(tc.desc, func(t *testing.T) {
			mapper.bookingRequest = tc.req
			mapper.bookingResponse = tc.expected
			mapper.bookingError = tc.mapperErr

			tc.setup(ctx, mAuth)

			client.EXPECT().CreateBooking(ctx, tc.req).Return(tc.clientResp, nil)

			result, err := myAPIHandler.CreateBooking(ctx, &contract.CreateBookingRequest{
				Postcode:  "postcode",
				Reference: "reference",
			})

			if tc.expectedError == nil {
				assert.NoError(err, tc.desc)
				diff := cmp.Diff(tc.expected, result, protocmp.Transform(), cmpopts.IgnoreUnexported())
				assert.Empty(diff, tc.desc)
			} else {
				assert.EqualError(err, tc.expectedError.Error(), tc.desc)
			}
		})
	}
}

func Test_CreateBooking_Unauthorised(t *testing.T) {

	testCases := []struct {
		desc          string
		expectedError error
		setup         func(context.Context, *mocks.MockAuth)
	}{
		{
			desc:          "Unauthorised",
			expectedError: status.Errorf(codes.Unauthenticated, "user does not have access to this action, %s", api.ErrUserUnauthorised),
			setup: func(ctx context.Context, mAuth *mocks.MockAuth) {
				mAuth.EXPECT().Authorize(ctx,
					&auth.PolicyParams{
						Action:     "create",
						Resource:   "uw.energy-smart.v1.lowribeck-wrapper",
						ResourceID: "lowribeck-api",
					}).Return(false, nil)
			},
		},
		{
			desc:          "Internal error",
			expectedError: status.Error(codes.Internal, "failed to validate credentials"),
			setup: func(ctx context.Context, mAuth *mocks.MockAuth) {
				mAuth.EXPECT().Authorize(ctx,
					&auth.PolicyParams{
						Action:     "create",
						Resource:   "uw.energy-smart.v1.lowribeck-wrapper",
						ResourceID: "lowribeck-api",
					}).Return(false, errOops)
			},
		},
	}

	assert := assert.New(t)
	ctrl := gomock.NewController(t)
	ctx := context.Background()
	defer ctrl.Finish()

	client := mocks.NewMockClient(ctrl)
	mAuth := mocks.NewMockAuth(ctrl)
	mapper := &fakeMapper{}

	myAPIHandler := api.New(client, mapper, mAuth)

	for _, tc := range testCases {
		t.Run(tc.desc, func(t *testing.T) {
			tc.setup(ctx, mAuth)

			_, err := myAPIHandler.CreateBooking(ctx, &contract.CreateBookingRequest{
				Postcode:  "postcode",
				Reference: "reference",
			})

			assert.EqualError(err, tc.expectedError.Error(), tc.desc)
		})
	}
}

type fakeMapper struct {
	availabilityRequest  *lowribeck.GetCalendarAvailabilityRequest
	availabilityResponse *contract.GetAvailableSlotsResponse
	availabilityError    error
	bookingRequest       *lowribeck.CreateBookingRequest
	bookingResponse      *contract.CreateBookingResponse
	bookingError         error
}

func (f *fakeMapper) AvailabilityRequest(_ uint32, req *contract.GetAvailableSlotsRequest) *lowribeck.GetCalendarAvailabilityRequest {
	return f.availabilityRequest
}

func (f *fakeMapper) AvailableSlotsResponse(resp *lowribeck.GetCalendarAvailabilityResponse) (*contract.GetAvailableSlotsResponse, error) {
	if f.availabilityError != nil {
		return nil, f.availabilityError
	}
	return f.availabilityResponse, nil
}
func (f *fakeMapper) BookingRequest(_ uint32, resp *contract.CreateBookingRequest) (*lowribeck.CreateBookingRequest, error) {
	return f.bookingRequest, nil
}
func (f *fakeMapper) BookingResponse(resp *lowribeck.CreateBookingResponse) (*contract.CreateBookingResponse, error) {
	if f.bookingError != nil {
		return nil, f.bookingError
	}
	return f.bookingResponse, nil
}
>>>>>>> 9863375e
<|MERGE_RESOLUTION|>--- conflicted
+++ resolved
@@ -2,511 +2,6 @@
 
 package api_test
 
-<<<<<<< HEAD
-// import (
-// 	"context"
-// 	"errors"
-// 	"fmt"
-// 	"testing"
-// 	"time"
-
-// 	"github.com/golang/mock/gomock"
-// 	"github.com/google/go-cmp/cmp"
-// 	"github.com/google/go-cmp/cmp/cmpopts"
-// 	"github.com/stretchr/testify/assert"
-// 	contract "github.com/utilitywarehouse/energy-contracts/pkg/generated/third_party/lowribeck/v1"
-// 	"github.com/utilitywarehouse/energy-smart-booking/cmd/lowribeck-api/internal/api"
-// 	mocks "github.com/utilitywarehouse/energy-smart-booking/cmd/lowribeck-api/internal/api/mocks"
-// 	"github.com/utilitywarehouse/energy-smart-booking/cmd/lowribeck-api/internal/lowribeck"
-// 	"github.com/utilitywarehouse/energy-smart-booking/cmd/lowribeck-api/internal/mapper"
-// 	"github.com/utilitywarehouse/energy-smart-booking/internal/auth"
-// 	"google.golang.org/genproto/googleapis/type/date"
-// 	"google.golang.org/grpc/codes"
-// 	"google.golang.org/grpc/status"
-// 	"google.golang.org/protobuf/testing/protocmp"
-// )
-
-// var oops = errors.New("oops")
-
-// func Test_GetAvailableSlots(t *testing.T) {
-// 	now := time.Now().UTC().Format("02/01/2006 15:04:05")
-
-// 	testCases := []struct {
-// 		desc          string
-// 		req           *lowribeck.GetCalendarAvailabilityRequest
-// 		clientResp    *lowribeck.GetCalendarAvailabilityResponse
-// 		clientErr     error
-// 		expected      *contract.GetAvailableSlotsResponse
-// 		expectedError error
-// 		setup         func(context.Context, *mocks.MockAuth)
-// 	}{
-// 		{
-// 			desc: "Valid",
-// 			req: &lowribeck.GetCalendarAvailabilityRequest{
-// 				PostCode:    "postcode",
-// 				ReferenceID: "reference",
-// 				CreatedDate: now,
-// 			},
-// 			clientResp: &lowribeck.GetCalendarAvailabilityResponse{
-// 				CalendarAvailabilityResult: []lowribeck.AvailabilitySlot{
-// 					{
-// 						AppointmentDate: "01/12/2023",
-// 						AppointmentTime: "10:00-12:00",
-// 					},
-// 				},
-// 			},
-// 			expected: &contract.GetAvailableSlotsResponse{
-// 				Slots: []*contract.BookingSlot{
-// 					{
-// 						Date: &date.Date{
-// 							Year:  2023,
-// 							Month: 10,
-// 							Day:   1,
-// 						},
-// 						StartTime: 10,
-// 						EndTime:   12,
-// 					},
-// 				},
-// 			},
-// 			setup: func(ctx context.Context, mAuth *mocks.MockAuth) {
-// 				mAuth.EXPECT().Authorize(ctx,
-// 					&auth.PolicyParams{
-// 						Action:     "get",
-// 						Resource:   "uw.energy-smart.v1.lowribeck-wrapper",
-// 						ResourceID: "lowribeck-api",
-// 					}).Return(true, nil)
-// 			},
-// 		},
-// 		{
-// 			desc:          "Invalid postcode",
-// 			clientErr:     mapper.NewInvalidRequestError(mapper.InvalidPostcode),
-// 			expectedError: status.Error(codes.InvalidArgument, "error making get available slots request: invalid request [postcode]"),
-// 			setup: func(ctx context.Context, mAuth *mocks.MockAuth) {
-// 				mAuth.EXPECT().Authorize(ctx,
-// 					&auth.PolicyParams{
-// 						Action:     "get",
-// 						Resource:   "uw.energy-smart.v1.lowribeck-wrapper",
-// 						ResourceID: "lowribeck-api",
-// 					}).Return(true, nil)
-// 			},
-// 		},
-// 		{
-// 			desc:          "Invalid reference",
-// 			clientErr:     mapper.NewInvalidRequestError(mapper.InvalidReference),
-// 			expectedError: status.Error(codes.InvalidArgument, "error making get available slots request: invalid request [reference]"),
-// 			setup: func(ctx context.Context, mAuth *mocks.MockAuth) {
-// 				mAuth.EXPECT().Authorize(ctx,
-// 					&auth.PolicyParams{
-// 						Action:     "get",
-// 						Resource:   "uw.energy-smart.v1.lowribeck-wrapper",
-// 						ResourceID: "lowribeck-api",
-// 					}).Return(true, nil)
-// 			},
-// 		},
-// 		{
-// 			desc:          "Appointment not found",
-// 			clientErr:     mapper.ErrAppointmentNotFound,
-// 			expectedError: status.Error(codes.NotFound, "error making get available slots request: no appointments found"),
-// 			setup: func(ctx context.Context, mAuth *mocks.MockAuth) {
-// 				mAuth.EXPECT().Authorize(ctx,
-// 					&auth.PolicyParams{
-// 						Action:     "get",
-// 						Resource:   "uw.energy-smart.v1.lowribeck-wrapper",
-// 						ResourceID: "lowribeck-api",
-// 					}).Return(true, nil)
-// 			},
-// 		},
-// 		{
-// 			desc:          "Appointment out of range",
-// 			clientErr:     mapper.ErrAppointmentOutOfRange,
-// 			expectedError: status.Error(codes.OutOfRange, "error making get available slots request: appointment out of range"),
-// 			setup: func(ctx context.Context, mAuth *mocks.MockAuth) {
-// 				mAuth.EXPECT().Authorize(ctx,
-// 					&auth.PolicyParams{
-// 						Action:     "get",
-// 						Resource:   "uw.energy-smart.v1.lowribeck-wrapper",
-// 						ResourceID: "lowribeck-api",
-// 					}).Return(true, nil)
-// 			},
-// 		},
-// 		{
-// 			desc:          "Unknown bad parameter",
-// 			clientErr:     mapper.ErrInvalidRequest,
-// 			expectedError: status.Error(codes.InvalidArgument, "error making get available slots request: invalid request"),
-// 			setup: func(ctx context.Context, mAuth *mocks.MockAuth) {
-// 				mAuth.EXPECT().Authorize(ctx,
-// 					&auth.PolicyParams{
-// 						Action:     "get",
-// 						Resource:   "uw.energy-smart.v1.lowribeck-wrapper",
-// 						ResourceID: "lowribeck-api",
-// 					}).Return(true, nil)
-// 			},
-// 		},
-// 		{
-// 			desc:          "Unknown error",
-// 			clientErr:     fmt.Errorf("unknown"),
-// 			expectedError: status.Error(codes.Internal, "error making get available slots request: unknown"),
-// 			setup: func(ctx context.Context, mAuth *mocks.MockAuth) {
-// 				mAuth.EXPECT().Authorize(ctx,
-// 					&auth.PolicyParams{
-// 						Action:     "get",
-// 						Resource:   "uw.energy-smart.v1.lowribeck-wrapper",
-// 						ResourceID: "lowribeck-api",
-// 					}).Return(true, nil)
-// 			},
-// 		},
-// 	}
-
-// 	assert := assert.New(t)
-// 	ctrl := gomock.NewController(t)
-// 	ctx := context.Background()
-// 	defer ctrl.Finish()
-
-// 	client := mocks.NewMockClient(ctrl)
-// 	mAuth := mocks.NewMockAuth(ctrl)
-// 	mapper := &fakeMapper{}
-
-// 	myAPIHandler := api.New(client, mapper, mAuth)
-
-// 	for _, tc := range testCases {
-// 		t.Run(tc.desc, func(t *testing.T) {
-// 			mapper.availabilityRequest = tc.req
-// 			mapper.availabilityResponse = tc.expected
-
-// 			tc.setup(ctx, mAuth)
-
-// 			client.EXPECT().GetCalendarAvailability(ctx, tc.req).Return(tc.clientResp, tc.clientErr)
-
-// 			result, err := myAPIHandler.GetAvailableSlots(ctx, &contract.GetAvailableSlotsRequest{
-// 				Postcode:  "postcode",
-// 				Reference: "reference",
-// 			})
-
-// 			if tc.expectedError == nil {
-// 				assert.NoError(err, tc.desc)
-// 				diff := cmp.Diff(tc.expected, result, protocmp.Transform(), cmpopts.IgnoreUnexported())
-// 				assert.Empty(diff, tc.desc)
-// 			} else {
-// 				assert.EqualError(err, tc.expectedError.Error(), tc.desc)
-// 			}
-// 		})
-// 	}
-// }
-
-// func Test_GetAvailableSlots_Unauthorised(t *testing.T) {
-
-// 	testCases := []struct {
-// 		desc          string
-// 		expectedError error
-// 		setup         func(context.Context, *mocks.MockAuth)
-// 	}{
-// 		{
-// 			desc:          "Unauthorised",
-// 			expectedError: status.Errorf(codes.Unauthenticated, "user does not have access to this action, %s", api.ErrUserUnauthorised),
-// 			setup: func(ctx context.Context, mAuth *mocks.MockAuth) {
-// 				mAuth.EXPECT().Authorize(ctx,
-// 					&auth.PolicyParams{
-// 						Action:     "get",
-// 						Resource:   "uw.energy-smart.v1.lowribeck-wrapper",
-// 						ResourceID: "lowribeck-api",
-// 					}).Return(false, nil)
-// 			},
-// 		},
-// 		{
-// 			desc:          "Internal error",
-// 			expectedError: status.Errorf(codes.Internal, "failed to validate credentials"),
-// 			setup: func(ctx context.Context, mAuth *mocks.MockAuth) {
-// 				mAuth.EXPECT().Authorize(ctx,
-// 					&auth.PolicyParams{
-// 						Action:     "get",
-// 						Resource:   "uw.energy-smart.v1.lowribeck-wrapper",
-// 						ResourceID: "lowribeck-api",
-// 					}).Return(false, oops)
-// 			},
-// 		},
-// 	}
-
-// 	assert := assert.New(t)
-// 	ctrl := gomock.NewController(t)
-// 	ctx := context.Background()
-// 	defer ctrl.Finish()
-
-// 	client := mocks.NewMockClient(ctrl)
-// 	mAuth := mocks.NewMockAuth(ctrl)
-// 	mapper := &fakeMapper{}
-
-// 	myAPIHandler := api.New(client, mapper, mAuth)
-
-// 	for _, tc := range testCases {
-// 		t.Run(tc.desc, func(t *testing.T) {
-
-// 			tc.setup(ctx, mAuth)
-
-// 			_, err := myAPIHandler.GetAvailableSlots(ctx, &contract.GetAvailableSlotsRequest{
-// 				Postcode:  "postcode",
-// 				Reference: "reference",
-// 			})
-
-// 			assert.EqualError(err, tc.expectedError.Error(), tc.desc)
-// 		})
-// 	}
-// }
-
-// func Test_CreateBooking(t *testing.T) {
-// 	now := time.Now().UTC().Format("02/01/2006 15:04:05")
-
-// 	testCases := []struct {
-// 		desc          string
-// 		req           *lowribeck.CreateBookingRequest
-// 		clientResp    *lowribeck.CreateBookingResponse
-// 		clientErr     error
-// 		expected      *contract.CreateBookingResponse
-// 		expectedError error
-// 		setup         func(context.Context, *mocks.MockAuth)
-// 	}{
-// 		{
-// 			desc: "Valid",
-// 			req: &lowribeck.CreateBookingRequest{
-// 				PostCode:    "postcode",
-// 				ReferenceID: "reference",
-// 				CreatedDate: now,
-// 			},
-// 			clientResp: &lowribeck.CreateBookingResponse{
-// 				ResponseCode: "B01",
-// 			},
-// 			expected: &contract.CreateBookingResponse{
-// 				Success: true,
-// 			},
-// 			setup: func(ctx context.Context, mAuth *mocks.MockAuth) {
-// 				mAuth.EXPECT().Authorize(ctx,
-// 					&auth.PolicyParams{
-// 						Action:     "create",
-// 						Resource:   "uw.energy-smart.v1.lowribeck-wrapper",
-// 						ResourceID: "lowribeck-api",
-// 					}).Return(true, nil)
-// 			},
-// 		},
-// 		{
-// 			desc:          "Invalid postcode",
-// 			clientErr:     mapper.NewInvalidRequestError(mapper.InvalidPostcode),
-// 			expectedError: status.Error(codes.InvalidArgument, "error making booking request: invalid request [postcode]"),
-// 			setup: func(ctx context.Context, mAuth *mocks.MockAuth) {
-// 				mAuth.EXPECT().Authorize(ctx,
-// 					&auth.PolicyParams{
-// 						Action:     "create",
-// 						Resource:   "uw.energy-smart.v1.lowribeck-wrapper",
-// 						ResourceID: "lowribeck-api",
-// 					}).Return(true, nil)
-// 			},
-// 		},
-// 		{
-// 			desc:          "Invalid reference",
-// 			clientErr:     mapper.NewInvalidRequestError(mapper.InvalidReference),
-// 			expectedError: status.Error(codes.InvalidArgument, "error making booking request: invalid request [reference]"),
-// 			setup: func(ctx context.Context, mAuth *mocks.MockAuth) {
-// 				mAuth.EXPECT().Authorize(ctx,
-// 					&auth.PolicyParams{
-// 						Action:     "create",
-// 						Resource:   "uw.energy-smart.v1.lowribeck-wrapper",
-// 						ResourceID: "lowribeck-api",
-// 					}).Return(true, nil)
-// 			},
-// 		},
-// 		{
-// 			desc:          "Invalid site",
-// 			clientErr:     mapper.NewInvalidRequestError(mapper.InvalidSite),
-// 			expectedError: status.Error(codes.InvalidArgument, "error making booking request: invalid request [site]"),
-// 			setup: func(ctx context.Context, mAuth *mocks.MockAuth) {
-// 				mAuth.EXPECT().Authorize(ctx,
-// 					&auth.PolicyParams{
-// 						Action:     "create",
-// 						Resource:   "uw.energy-smart.v1.lowribeck-wrapper",
-// 						ResourceID: "lowribeck-api",
-// 					}).Return(true, nil)
-// 			},
-// 		},
-// 		{
-// 			desc:          "Appointment not found",
-// 			clientErr:     mapper.ErrAppointmentNotFound,
-// 			expectedError: status.Error(codes.NotFound, "error making booking request: no appointments found"),
-// 			setup: func(ctx context.Context, mAuth *mocks.MockAuth) {
-// 				mAuth.EXPECT().Authorize(ctx,
-// 					&auth.PolicyParams{
-// 						Action:     "create",
-// 						Resource:   "uw.energy-smart.v1.lowribeck-wrapper",
-// 						ResourceID: "lowribeck-api",
-// 					}).Return(true, nil)
-// 			},
-// 		},
-// 		{
-// 			desc:          "Appointment out of range",
-// 			clientErr:     mapper.ErrAppointmentOutOfRange,
-// 			expectedError: status.Error(codes.OutOfRange, "error making booking request: appointment out of range"),
-// 			setup: func(ctx context.Context, mAuth *mocks.MockAuth) {
-// 				mAuth.EXPECT().Authorize(ctx,
-// 					&auth.PolicyParams{
-// 						Action:     "create",
-// 						Resource:   "uw.energy-smart.v1.lowribeck-wrapper",
-// 						ResourceID: "lowribeck-api",
-// 					}).Return(true, nil)
-// 			},
-// 		},
-// 		{
-// 			desc:          "Appointment already exists",
-// 			clientErr:     mapper.ErrAppointmentAlreadyExists,
-// 			expectedError: status.Error(codes.AlreadyExists, "error making booking request: appointment already exists"),
-// 			setup: func(ctx context.Context, mAuth *mocks.MockAuth) {
-// 				mAuth.EXPECT().Authorize(ctx,
-// 					&auth.PolicyParams{
-// 						Action:     "create",
-// 						Resource:   "uw.energy-smart.v1.lowribeck-wrapper",
-// 						ResourceID: "lowribeck-api",
-// 					}).Return(true, nil)
-// 			},
-// 		},
-// 		{
-// 			desc:          "Unknown bad parameter",
-// 			clientErr:     mapper.ErrInvalidRequest,
-// 			expectedError: status.Error(codes.InvalidArgument, "error making booking request: invalid request"),
-// 			setup: func(ctx context.Context, mAuth *mocks.MockAuth) {
-// 				mAuth.EXPECT().Authorize(ctx,
-// 					&auth.PolicyParams{
-// 						Action:     "create",
-// 						Resource:   "uw.energy-smart.v1.lowribeck-wrapper",
-// 						ResourceID: "lowribeck-api",
-// 					}).Return(true, nil)
-// 			},
-// 		},
-// 		{
-// 			desc:          "Unknown error",
-// 			clientErr:     fmt.Errorf("unknown"),
-// 			expectedError: status.Error(codes.Internal, "error making booking request: unknown"),
-// 			setup: func(ctx context.Context, mAuth *mocks.MockAuth) {
-// 				mAuth.EXPECT().Authorize(ctx,
-// 					&auth.PolicyParams{
-// 						Action:     "create",
-// 						Resource:   "uw.energy-smart.v1.lowribeck-wrapper",
-// 						ResourceID: "lowribeck-api",
-// 					}).Return(true, nil)
-// 			},
-// 		},
-// 	}
-
-// 	assert := assert.New(t)
-// 	ctrl := gomock.NewController(t)
-// 	ctx := context.Background()
-// 	defer ctrl.Finish()
-
-// 	client := mocks.NewMockClient(ctrl)
-// 	mAuth := mocks.NewMockAuth(ctrl)
-// 	mapper := &fakeMapper{}
-
-// 	myAPIHandler := api.New(client, mapper, mAuth)
-
-// 	for _, tc := range testCases {
-// 		t.Run(tc.desc, func(t *testing.T) {
-// 			mapper.bookingRequest = tc.req
-// 			mapper.booking = tc.expected
-
-// 			tc.setup(ctx, mAuth)
-
-// 			client.EXPECT().CreateBooking(ctx, tc.req).Return(tc.clientResp, tc.clientErr)
-
-// 			result, err := myAPIHandler.CreateBooking(ctx, &contract.CreateBookingRequest{
-// 				Postcode:  "postcode",
-// 				Reference: "reference",
-// 			})
-
-// 			if tc.expectedError == nil {
-// 				assert.NoError(err, tc.desc)
-// 				diff := cmp.Diff(tc.expected, result, protocmp.Transform(), cmpopts.IgnoreUnexported())
-// 				assert.Empty(diff, tc.desc)
-// 			} else {
-// 				assert.EqualError(err, tc.expectedError.Error(), tc.desc)
-// 			}
-// 		})
-// 	}
-// }
-
-// func Test_CreateBooking_Unauthorised(t *testing.T) {
-
-// 	testCases := []struct {
-// 		desc          string
-// 		expectedError error
-// 		setup         func(context.Context, *mocks.MockAuth)
-// 	}{
-// 		{
-// 			desc:          "Unauthorised",
-// 			expectedError: status.Errorf(codes.Unauthenticated, "user does not have access to this action, %s", api.ErrUserUnauthorised),
-// 			setup: func(ctx context.Context, mAuth *mocks.MockAuth) {
-// 				mAuth.EXPECT().Authorize(ctx,
-// 					&auth.PolicyParams{
-// 						Action:     "create",
-// 						Resource:   "uw.energy-smart.v1.lowribeck-wrapper",
-// 						ResourceID: "lowribeck-api",
-// 					}).Return(false, nil)
-// 			},
-// 		},
-// 		{
-// 			desc:          "Internal error",
-// 			expectedError: status.Error(codes.Internal, "failed to validate credentials"),
-// 			setup: func(ctx context.Context, mAuth *mocks.MockAuth) {
-// 				mAuth.EXPECT().Authorize(ctx,
-// 					&auth.PolicyParams{
-// 						Action:     "create",
-// 						Resource:   "uw.energy-smart.v1.lowribeck-wrapper",
-// 						ResourceID: "lowribeck-api",
-// 					}).Return(false, oops)
-// 			},
-// 		},
-// 	}
-
-// 	assert := assert.New(t)
-// 	ctrl := gomock.NewController(t)
-// 	ctx := context.Background()
-// 	defer ctrl.Finish()
-
-// 	client := mocks.NewMockClient(ctrl)
-// 	mAuth := mocks.NewMockAuth(ctrl)
-// 	mapper := &fakeMapper{}
-
-// 	myAPIHandler := api.New(client, mapper, mAuth)
-
-// 	for _, tc := range testCases {
-// 		t.Run(tc.desc, func(t *testing.T) {
-// 			tc.setup(ctx, mAuth)
-
-// 			_, err := myAPIHandler.CreateBooking(ctx, &contract.CreateBookingRequest{
-// 				Postcode:  "postcode",
-// 				Reference: "reference",
-// 			})
-
-// 			assert.EqualError(err, tc.expectedError.Error(), tc.desc)
-// 		})
-// 	}
-// }
-
-// type fakeMapper struct {
-// 	availabilityRequest  *lowribeck.GetCalendarAvailabilityRequest
-// 	availabilityResponse *contract.GetAvailableSlotsResponse
-// 	bookingRequest       *lowribeck.CreateBookingRequest
-// 	booking              *contract.CreateBookingResponse
-// }
-
-// func (f *fakeMapper) AvailabilityRequest(_ uint32, req *contract.GetAvailableSlotsRequest) *lowribeck.GetCalendarAvailabilityRequest {
-// 	return f.availabilityRequest
-// }
-
-// func (f *fakeMapper) AvailableSlotsResponse(resp *lowribeck.GetCalendarAvailabilityResponse) (*contract.GetAvailableSlotsResponse, error) {
-// 	return f.availabilityResponse, nil
-// }
-// func (f *fakeMapper) BookingRequest(_ uint32, resp *contract.CreateBookingRequest) (*lowribeck.CreateBookingRequest, error) {
-// 	return f.bookingRequest, nil
-// }
-// func (f *fakeMapper) BookingResponse(resp *lowribeck.CreateBookingResponse) (*contract.CreateBookingResponse, error) {
-// 	return f.booking, nil
-// }
-=======
 import (
 	"context"
 	"errors"
@@ -1019,5 +514,4 @@
 		return nil, f.bookingError
 	}
 	return f.bookingResponse, nil
-}
->>>>>>> 9863375e
+}