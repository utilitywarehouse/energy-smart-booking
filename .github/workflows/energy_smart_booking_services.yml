--- conflicted
+++ resolved
@@ -10,7 +10,6 @@
       source_files: cmd/opt-out
       service: energy-smart-booking-opt-out
     secrets: inherit
-<<<<<<< HEAD
 
   eligibility:
     uses: ./.github/workflows/build_service_reusable_workflow.yml
@@ -18,17 +17,17 @@
       source_files: cmd/eligibility
       service: energy-smart-booking-eligibility
     secrets: inherit
-=======
+
   lowribeck-api:
       uses: ./.github/workflows/build_service_reusable_workflow.yml
       with:
         source_files: cmd/lowribeck-api
         service: energy-smart-booking-lowribeck-api
       secrets: inherit
+
   booking-api:
     uses: ./.github/workflows/build_service_reusable_workflow.yml
     with:
       source_files: cmd/booking-api
       service: energy-smart-booking-api
-    secrets: inherit
->>>>>>> 5a56362c
+    secrets: inherit