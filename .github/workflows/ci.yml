name: CI

on:
  workflow_dispatch:
  push:

jobs:
  check:
    name: Check changed files
    outputs:
      opt_out: ${{ steps.check_files.outputs.opt_out }}
      lowribeck_api: ${{ steps.check_files.outputs.lowribeck_api }}
      booking_services: ${{ steps.check_files.outputs.booking_services }}
    runs-on: ubuntu-latest
    steps:
      - uses: actions/checkout@v3
        with:
          fetch-depth: 0
      - name: Get changed files
        id: changed-files
        uses: tj-actions/changed-files@v35

      - name: check modified files
        id: check_files
        run: |
          for file in ${{ steps.changed-files.outputs.all_changed_files }}; do
            if [[ $file == cmd/opt-out/*** ]]; then
              echo "This modified file is under the 'cmd/opt-out' folder."
              echo "::set-output name=opt_out::true"
<<<<<<< HEAD
            elif [[ $file == cmd/lowribeck-api/** ]]; then
              echo "This modified file is under the 'cmd/lowribeck-api' folder."
              echo "::set-output name=lowribeck_api::true"
=======
            elif [[ $file == cmd/booking-api/*** ]]; then
              echo "This modified file is under the 'cmd/booking-api' folder."
              echo "::set-output name=booking_api::true"
>>>>>>> ba85a975
            elif [[ $file != cmd/** ]]; then
              echo "This modified file applies for all booking services"
              echo "::set-output name=booking_services::true"
            fi
          done

  build_opt_out:
    needs: check
    if: needs.check.outputs.booking_services != 'true' && needs.check.outputs.opt_out == 'true'
    uses: ./.github/workflows/build_service_reusable_workflow.yml
    with:
      source_files: cmd/opt-out
      service: energy-smart-booking-opt-out
    secrets: inherit

<<<<<<< HEAD
  build_lowribeck_api:
    needs: check
    if: needs.check.outputs.booking_services != 'true' && needs.check.outputs.lowribeck_api == 'true'
    uses: ./.github/workflows/build_service_reusable_workflow.yml
    with:
      source_files: cmd/lowribeck-api
      service: energy-smart-booking-lowribeck-api
=======
  build_booking_api:
    needs: check
    if: needs.check.outputs.booking_services != 'true' && needs.check.outputs.booking_api == 'true'
    uses: ./.github/workflows/build_service_reusable_workflow.yml
    with:
      source_files: cmd/booking-api
      service: energy-smart-booking-api
>>>>>>> ba85a975
    secrets: inherit

  build_booking_services:
    needs: check
    if: needs.check.outputs.booking_services == 'true'
    uses: ./.github/workflows/energy_smart_booking_services.yml
    secrets: inherit<|MERGE_RESOLUTION|>--- conflicted
+++ resolved
@@ -27,15 +27,12 @@
             if [[ $file == cmd/opt-out/*** ]]; then
               echo "This modified file is under the 'cmd/opt-out' folder."
               echo "::set-output name=opt_out::true"
-<<<<<<< HEAD
             elif [[ $file == cmd/lowribeck-api/** ]]; then
               echo "This modified file is under the 'cmd/lowribeck-api' folder."
               echo "::set-output name=lowribeck_api::true"
-=======
             elif [[ $file == cmd/booking-api/*** ]]; then
               echo "This modified file is under the 'cmd/booking-api' folder."
               echo "::set-output name=booking_api::true"
->>>>>>> ba85a975
             elif [[ $file != cmd/** ]]; then
               echo "This modified file applies for all booking services"
               echo "::set-output name=booking_services::true"
@@ -51,7 +48,6 @@
       service: energy-smart-booking-opt-out
     secrets: inherit
 
-<<<<<<< HEAD
   build_lowribeck_api:
     needs: check
     if: needs.check.outputs.booking_services != 'true' && needs.check.outputs.lowribeck_api == 'true'
@@ -59,7 +55,7 @@
     with:
       source_files: cmd/lowribeck-api
       service: energy-smart-booking-lowribeck-api
-=======
+
   build_booking_api:
     needs: check
     if: needs.check.outputs.booking_services != 'true' && needs.check.outputs.booking_api == 'true'
@@ -67,7 +63,6 @@
     with:
       source_files: cmd/booking-api
       service: energy-smart-booking-api
->>>>>>> ba85a975
     secrets: inherit
 
   build_booking_services:
