# energy-smart-booking

This repo is a collection of services and shared code related to the smart
meter installation booking journey.

## Repo structure
**cmd/** - all individual commands, implementations, and business logic.

**internal/** - common utilities like database connection code, shared domain, types, repositories, shared test utilities, etc

**Makefile** - single makefile taking in source_files and services as arguments to build a specific executable
    example: make SERVICE=energy-smart-booking-opt-out SOURCE_FILES=cmd/opt-out/ energy-smart-booking-opt-out

## GitHub workflows

1. Reusable build service [build_service_reusable_workflow](https://github.com/utilitywarehouse/energy-smart-booking/blob/master/.github/workflows/build_service_reusable_workflow.yml)
    Run install, lint, test and docker build for a given service.
    This workflow is intended to run only as a callable action by a specific booking service workflow or to build all in tandem.

2. Callable build-smart-booking workflow [smart_booking_workflow](https://github.com/utilitywarehouse/energy-smart-booking/blob/master/.github/workflows/energy_smart_booking.yml)
    Calls reusable build service for all booking service executables.
    Triggered when there is any change in the project other than just cmd/$BOOKING_SERVICE.

3. CI entrypoint (https://github.com/utilitywarehouse/energy-smart-booking/blob/master/.github/workflows/ci.yml).
    Checks the files changed compared to previous commit to determine what build it needs to run.
    Logic:
    - use tj-actions/changed-files@v35 to get all changed files
    - go through each file and:
      - if file belongs to cmd/$BOOKING_SERVICE_NAME - set job output as needs.check.outputs.'$BOOKING_SERVICE_NAME' = true
      - if file doesn't belong to any cmd/** - set job output as needs.check.outputs.booking_services = true

    - job entry for each specific fabricator checking if it should run using:

    `needs.check.outputs.booking_services != 'true' && needs.check.outputs.opt_out == 'true'`

    - job entry to build all booking checking if it should run using:

    `needs.check.outputs.booking_services == 'true'`

    By using **workflow_dispatch** we avoid duplication of workflows triggered when there is a PR opened and commits are done on the feature implementation.
   - every branch is built on push without a need to create a PR
   - when you create PR this “branch build” is already picked up by checks
   - when you update PR it is built, because branch has changed
   - master is built on branch merge after PR

## Testing locally

Install gomock:
```
    go install github.com/golang/mock/mockgen@v1.6.0
```

Generate the mocks:
```
    go generate ./...
```

## Booking Services Overview

### LowriBeck API Wrapper
Calls the third party LowriBeck API for booking smart meter installation appointments, for more information see the [API specification](https://wiki.uw.systems/posts/industry-ap-is-wip-lmd7g5jx#hdgcj-lowri-beck-api). There are two endpoints, the first is GetAvailableSlots which returns all the available slots for a postcode and the following GRPC statuses:
| HTTP | gRPC | Description |
| --- | --- | --- |
| 200 | OK | No error. |
| 400 | INVALID_ARGUMENT | Client specified an invalid argument. Check error message for more information. |
| 400 | OUT_OF_RANGE | Booking request sent outside agreed time parameter. (As we don't send any dates to LB, it's not clear if this error will ever occur) |
| 404 | NOT_FOUND | No available slots for requested postcode. |
| 500 | INTERNAL | Internal server error. Typically a server bug. |


The second endpoint is CreateBooking which returns whether a booking was successful and the following GRPC statuses:
| HTTP | gRPC | Description |
| --- | --- | --- |
| 200 | OK | No error. |
| 400 | INVALID_ARGUMENT | Client specified an invalid argument. Check error message for more information will be either postcode, reference, site, appointment date or appointment time. |
| 400 | OUT_OF_RANGE | Booking request sent outside agreed time parameter. |
| 404 | NOT_FOUND | No available slots for requested postcode. |
| 409 | ALREADY_EXISTS | Duplicate booking exists. |
| 500 | INTERNAL | Internal server error. Typically a server bug. |


## Booking API

Please refer to this(https://github.com/utilitywarehouse/energy-smart-booking/blob/master/cmd/booking-api/README.md) README.


### opt-out
<<<<<<< HEAD
Handles opt-outs for smart meter installation. 
The purpose of the service is to be used in-house (no customer facing exposure) to mark the 
customers that don't wish to be campaigned about or go through a smart meter installment process. 
The UI for this service can be found at https://energy-smart-booking-opt-out-ui.prod.aws.uw.systems/
Events AccountBookingOptOutAdded/RemovedEvent are published every time we update the list of opt-outs,
either by adding or removing an account from there. 
=======

TBC

### click-generator
Click generator is a service used for testing smart booking journey when we use pre authenticated
links. 
The solution uses https://github.com/utilitywarehouse/click.uw.co.uk for link generation and exposes 
and endpoint inside UW via ingress definition:

DEV: https://smart-booking-click-api.dev.merit.uw.systems/generate?type=auth

PROD: https://smart-booking-click-api.prod.aws.uw.systems/generate?type=auth

Example of usage:
POST https://smart-booking-click-api.dev.merit.uw.systems/generate?type=auth

Body: { "account_number": "7821689" }
>>>>>>> 27173a5a
<|MERGE_RESOLUTION|>--- conflicted
+++ resolved
@@ -85,16 +85,13 @@
 
 
 ### opt-out
-<<<<<<< HEAD
 Handles opt-outs for smart meter installation. 
 The purpose of the service is to be used in-house (no customer facing exposure) to mark the 
 customers that don't wish to be campaigned about or go through a smart meter installment process. 
 The UI for this service can be found at https://energy-smart-booking-opt-out-ui.prod.aws.uw.systems/
 Events AccountBookingOptOutAdded/RemovedEvent are published every time we update the list of opt-outs,
 either by adding or removing an account from there. 
-=======
 
-TBC
 
 ### click-generator
 Click generator is a service used for testing smart booking journey when we use pre authenticated
@@ -109,5 +106,4 @@
 Example of usage:
 POST https://smart-booking-click-api.dev.merit.uw.systems/generate?type=auth
 
-Body: { "account_number": "7821689" }
->>>>>>> 27173a5a
+Body: { "account_number": "7821689" }